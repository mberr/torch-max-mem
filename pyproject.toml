# See https://setuptools.readthedocs.io/en/latest/build_meta.html
[build-system]
requires = ["setuptools", "wheel"]
build-backend = "setuptools.build_meta"

[project]
name = "torch_max_mem"
version = "0.1.4-dev"
description = "Maximize memory utilization with PyTorch."
# Author information
authors = [{ name = "Max Berrendorf", email = "max.berrendorf@gmail.com" }]
maintainers = [{ name = "Max Berrendorf", email = "max.berrendorf@gmail.com" }]

# See https://packaging.python.org/en/latest/guides/writing-pyproject-toml/#classifiers
# Search tags using the controlled vocabulary at https://pypi.org/classifiers
classifiers = [
    "Development Status :: 4 - Beta",
    "Environment :: Console",
    "Intended Audience :: Developers",
    "License :: OSI Approved :: MIT License",
    "Operating System :: OS Independent",
    "Framework :: Pytest",
    "Framework :: tox",
    "Framework :: Sphinx",
    "Programming Language :: Python",
    "Programming Language :: Python :: 3.9",
    "Programming Language :: Python :: 3.10",
    "Programming Language :: Python :: 3.11",
    "Programming Language :: Python :: 3.12",
    "Programming Language :: Python :: 3.13",
    "Programming Language :: Python :: 3 :: Only",
    # TODO add your topics from the Trove controlled vocabulary (see https://pypi.org/classifiers)
]
keywords = [
    "snekpack",     # please keep this keyword to credit the cookiecutter-snekpack template
    "cookiecutter",
    "torch",
]

# License Information. This can be any valid SPDX identifiers that can be resolved
# with URLs like https://spdx.org/licenses/MIT
# See https://packaging.python.org/en/latest/guides/writing-pyproject-toml/#license
license = { file = "License" }

requires-python = ">=3.9"
dependencies = [
    "torch>=2.0",
<<<<<<< HEAD
    # "torch<2.4; platform_system=='Windows'",
=======
>>>>>>> 87284a73
    "typing_extensions",
]

[project.optional-dependencies]
tests = [
    "pytest",
    "coverage[toml]",
    "numpy",  # optionally used for csrc tensors
]
docs = [
    "sphinx>=8",
    "sphinx-rtd-theme",
    "sphinx_automodapi",
]

[project.urls]
Homepage = "https://github.com/mberr/torch-max-mem"
Download = "https://github.com/mberr/torch-max-mem/releases"
"Bug Tracker" = "https://github.com/mberr/torch-max-mem/issues"
"Source Code" = "https://github.com/mberr/torch-max-mem"

[project.readme]
file = "README.md"
content-type = "text/markdown"
# URLs associated with the project


[tool.setuptools]
# Where is my code
package-dir = { "" = "src" }

[tool.setuptools.packages.find]
# this implicitly sets `packages = ":find"`
where = ["src"] # list of folders that contain the packages (["."] by default)


# Doc8, see https://doc8.readthedocs.io/en/stable/readme.html#ini-file-usage
[tool.doc8]
max-line-length = 120

# Coverage, see https://coverage.readthedocs.io/en/latest/config.html
[tool.coverage.run]
branch = true
source = ["torch_max_mem"]
omit = ["tests/*", "docs/*"]

[tool.coverage.paths]
source = ["src/torch_max_mem", ".tox/*/lib/python*/site-packages/torch_max_mem"]

[tool.coverage.report]
show_missing = true
exclude_lines = [
    "pragma: no cover",
    "raise NotImplementedError",
    "if __name__ == .__main__.:",
    "def __str__",
    "def __repr__",
]

[tool.ruff]
line-length = 120

[tool.ruff.lint]
# See https://docs.astral.sh/ruff/rules
extend-select = [
    "F",   # pyflakes
    "E",   # pycodestyle errors
    "W",   # pycodestyle warnings
    "C90", # mccabe
    "I",   # isort
    "N",   # pep8 naming
    "D",   # pydocstyle
    "UP",  # pyupgrade
    "S",   # bandit
    "B",   # bugbear
    "T20", # print
    "PT",  # pytest-style
    "RSE", # raise
    "SIM", # simplify
    "ERA", # eradicate commented out code
    "NPY", # numpy checks
    "RUF", # ruff rules
]
ignore = []

# See https://docs.astral.sh/ruff/settings/#per-file-ignores
[tool.ruff.lint.per-file-ignores]
# asserts in tests
"tests/**/*.py" = ["S101"]
"docs/source/conf.py" = ["D100", "ERA001"]


[tool.ruff.lint.pydocstyle]
convention = "pep257"

[tool.ruff.lint.isort]
known-third-party = []
known-first-party = ["torch_max_mem", "tests"]
relative-imports-order = "closest-to-furthest"

# Pytest, see https://docs.pytest.org/en/stable/reference/customize.html#pyproject-toml
[tool.pytest.ini_options]
addopts = "--strict-markers"
markers = ["slow: marks tests as slow (deselect with '-m \"not slow\"')"]<|MERGE_RESOLUTION|>--- conflicted
+++ resolved
@@ -45,10 +45,6 @@
 requires-python = ">=3.9"
 dependencies = [
     "torch>=2.0",
-<<<<<<< HEAD
-    # "torch<2.4; platform_system=='Windows'",
-=======
->>>>>>> 87284a73
     "typing_extensions",
 ]
 
