--- conflicted
+++ resolved
@@ -196,7 +196,6 @@
 }
 
 
-<<<<<<< HEAD
 def create_tensor_checker(safe_devices: Collection[str] | None = None) -> Callable:
     """
     Create a function that warns when tensors are on any device that is not considered safe.
@@ -232,13 +231,13 @@
             )
 
     return check_tensors
-=======
+
+
 def iter_tensor_devices(*args, **kwargs) -> Iterable[torch.device]:
     """Iterate over tensors' devices (may contain duplicates)."""
     for obj in itertools.chain(args, kwargs.values()):
         if torch.is_tensor(obj):
             yield obj.device
->>>>>>> aa0e9bec
 
 
 def maximize_memory_utilization_decorator(
@@ -259,25 +258,7 @@
     :return:
         A decorator for functions.
     """
-<<<<<<< HEAD
     maybe_warn = create_tensor_checker(safe_devices=safe_devices)
-=======
-    if cpu_warning:
-
-        def check_for_cpu_tensors(*args, **kwargs):
-            """Check whether any tensor argument is on CPU."""
-            if any(device.type == "cpu" for device in iter_tensor_devices(*args, **kwargs)):
-                logger.warning(
-                    "Using maximize_memory_utilization on non-CUDA tensors. This may lead to "
-                    "undocumented crashes due to CPU OOM killer.",
-                )
-
-    else:
-
-        def check_for_cpu_tensors(*args, **kwargs):
-            """Skip checking whether any tensor argument is on CPU."""
-
->>>>>>> aa0e9bec
     parameter_names, qs = upgrade_to_sequence(parameter_name, q)
 
     def decorator_maximize_memory_utilization(
